package jsonparser

import (
	"bytes"
	"errors"
	"fmt"
	"math"
	"strconv"
	"strings"
)

// Errors
var (
	KeyPathNotFoundError       = errors.New("Key path not found")
	UnknownValueTypeError      = errors.New("Unknown value type")
	MalformedJsonError         = errors.New("Malformed JSON error")
	MalformedStringError       = errors.New("Value is string, but can't find closing '\"' symbol")
	MalformedArrayError        = errors.New("Value is array, but can't find closing ']' symbol")
	MalformedObjectError       = errors.New("Value looks like object, but can't find closing '}' symbol")
	MalformedValueError        = errors.New("Value looks like Number/Boolean/None, but can't find its end: ',' or '}' symbol")
	MalformedStringEscapeError = errors.New("Encountered an invalid escape sequence in a string")
)

// How much stack space to allocate for unescaping JSON strings; if a string longer
// than this needs to be escaped, it will result in a heap allocation
const unescapeStackBufSize = 64

func tokenEnd(data []byte) int {
	for i, c := range data {
		switch c {
		case ' ', '\n', '\r', '\t', ',', '}', ']':
			return i
		}
	}

	return len(data)
}

// Find position of next character which is not whitespace
func nextToken(data []byte) int {
	for i, c := range data {
		switch c {
		case ' ', '\n', '\r', '\t':
			continue
		default:
			return i
		}
	}

	return -1
}

// Find position of last character which is not whitespace
func lastToken(data []byte) int {
	for i := len(data) - 1; i >= 0; i-- {
		switch data[i] {
		case ' ', '\n', '\r', '\t':
			continue
		default:
			return i
		}
	}

	return -1
}

// Tries to find the end of string
// Support if string contains escaped quote symbols.
func stringEnd(data []byte) (int, bool) {
	escaped := false
	for i, c := range data {
		if c == '"' {
			if !escaped {
				return i + 1, false
			} else {
				j := i - 1
				for {
					if j < 0 || data[j] != '\\' {
						return i + 1, true // even number of backslashes
					}
					j--
					if j < 0 || data[j] != '\\' {
						break // odd number of backslashes
					}
					j--

				}
			}
		} else if c == '\\' {
			escaped = true
		}
	}

	return -1, escaped
}

// Find end of the data structure, array or object.
// For array openSym and closeSym will be '[' and ']', for object '{' and '}'
func blockEnd(data []byte, openSym byte, closeSym byte) int {
	level := 0
	i := 0
	ln := len(data)

	for i < ln {
		switch data[i] {
		case '"': // If inside string, skip it
			se, _ := stringEnd(data[i+1:])
			if se == -1 {
				return -1
			}
			i += se
		case openSym: // If open symbol, increase level
			level++
		case closeSym: // If close symbol, increase level
			level--

			// If we have returned to the original level, we're done
			if level == 0 {
				return i + 1
			}
		}
		i++
	}

	return -1
}

func searchKeys(data []byte, keys ...string) int {
	keyLevel := 0
	level := 0
	i := 0
	ln := len(data)
	lk := len(keys)

	if lk == 0 {
		return 0
	}

	var stackbuf [unescapeStackBufSize]byte // stack-allocated array for allocation-free unescaping of small strings

	for i < ln {
		switch data[i] {
		case '"':
			i++
			keyBegin := i

			strEnd, keyEscaped := stringEnd(data[i:])
			if strEnd == -1 {
				return -1
			}
			i += strEnd
			keyEnd := i - 1

			valueOffset := nextToken(data[i:])
			if valueOffset == -1 {
				return -1
			}

			i += valueOffset

			// if string is a key, and key level match
			if data[i] == ':' && keyLevel == level-1 {
				key := data[keyBegin:keyEnd]

				// for unescape: if there are no escape sequences, this is cheap; if there are, it is a
				// bit more expensive, but causes no allocations unless len(key) > unescapeStackBufSize
				var keyUnesc []byte
				if !keyEscaped {
					keyUnesc = key
				} else if ku, err := Unescape(key, stackbuf[:]); err != nil {
					return -1
				} else {
					keyUnesc = ku
				}

				if equalStr(&keyUnesc, keys[level-1]) {
					keyLevel++
					// If we found all keys in path
					if keyLevel == lk {
						return i + 1
					}
				}
			} else {
				i--
			}
		case '{':
			level++
		case '}':
			level--
			if level == keyLevel {
				keyLevel--
			}
		case '[':
			// If we want to get array element by index
			if keyLevel == level && keys[level][0] == '[' {
				aIdx, err := strconv.Atoi(keys[level][1 : len(keys[level])-1])
				if err != nil {
					return -1
				}
				var curIdx int
				var valueFound []byte
				var valueOffset int
				ArrayEach(data[i:], func(value []byte, dataType ValueType, offset int, err error) {
					if curIdx == aIdx {
						valueFound = value
						valueOffset = offset
                                                if dataType == String {
							valueOffset = valueOffset - 2
							valueFound = data[i + valueOffset:i + valueOffset + len(value) + 2]
                                                }
					}
					curIdx += 1
				})

				if valueFound == nil {
					return -1
				} else {
					subIndex := searchKeys(valueFound, keys[level+1:]...)
					if subIndex < 0 {
						return -1
					}
					return i + valueOffset + subIndex
				}
			} else {
				// Do not search for keys inside arrays
				if arraySkip := blockEnd(data[i:], '[', ']'); arraySkip == -1 {
					return -1
				} else {
					i += arraySkip - 1
				}
			}
		}

		i++
	}

	return -1
}

var bitwiseFlags []int64

func init() {
	for i := 0; i < 63; i++ {
		bitwiseFlags = append(bitwiseFlags, int64(math.Pow(2, float64(i))))
	}
}

func sameTree(p1, p2 []string) bool {
	minLen := len(p1)
	if len(p2) < minLen {
		minLen = len(p2)
	}

	for pi_1, p_1 := range p1[:minLen] {
		if p2[pi_1] != p_1 {
			return false
		}
	}

	return true
}

func EachKey(data []byte, cb func(int, []byte, ValueType, error), paths ...[]string) int {
	var pathFlags int64
	var level, pathsMatched, i int
	ln := len(data)

	var maxPath int
	for _, p := range paths {
		if len(p) > maxPath {
			maxPath = len(p)
		}
	}

	var stackbuf [unescapeStackBufSize]byte // stack-allocated array for allocation-free unescaping of small strings
	pathsBuf := make([]string, maxPath)

	for i < ln {
		switch data[i] {
		case '"':
			i++
			keyBegin := i

			strEnd, keyEscaped := stringEnd(data[i:])
			if strEnd == -1 {
				return -1
			}
			i += strEnd

			keyEnd := i - 1

			valueOffset := nextToken(data[i:])
			if valueOffset == -1 {
				return -1
			}

			i += valueOffset

			// if string is a key, and key level match
			if data[i] == ':' {
				match := -1
				key := data[keyBegin:keyEnd]

				// for unescape: if there are no escape sequences, this is cheap; if there are, it is a
				// bit more expensive, but causes no allocations unless len(key) > unescapeStackBufSize
				var keyUnesc []byte
				if !keyEscaped {
					keyUnesc = key
				} else if ku, err := Unescape(key, stackbuf[:]); err != nil {
					return -1
				} else {
					keyUnesc = ku
				}

				if maxPath >= level {
					if level < 1 {
						cb(-1, []byte{}, Unknown, MalformedJsonError)
						return -1
					}
					pathsBuf[level-1] = bytesToString(&keyUnesc)

					for pi, p := range paths {
						if len(p) != level || pathFlags&bitwiseFlags[pi+1] != 0 || !equalStr(&keyUnesc, p[level-1]) || !sameTree(p, pathsBuf[:level]) {
							continue
						}

						match = pi

						i++
						pathsMatched++
						pathFlags |= bitwiseFlags[pi+1]

						v, dt, of, e := Get(data[i:])
						cb(pi, v, dt, e)

						if of != -1 {
							i += of
						}

						if pathsMatched == len(paths) {
							return i
						}
					}
				}

				if match == -1 {
					tokenOffset := nextToken(data[i+1:])
					i += tokenOffset

					if data[i] == '{' {
						blockSkip := blockEnd(data[i:], '{', '}')
						i += blockSkip + 1
					}
				}

				switch data[i] {
				case '{', '}', '[', '"':
					i--
				}
			} else {
				i--
			}
		case '{':
			level++
		case '}':
			level--
		case '[':
			var arrIdxFlags int64
			var pIdxFlags int64

			if level < 0 {
				cb(-1, []byte{}, Unknown, MalformedJsonError)
				return -1
			}

			for pi, p := range paths {
				if len(p) < level+1 || pathFlags&bitwiseFlags[pi+1] != 0 || p[level][0] != '[' || !sameTree(p, pathsBuf[:level]) {
					continue
				}

				aIdx, _ := strconv.Atoi(p[level][1 : len(p[level])-1])
				arrIdxFlags |= bitwiseFlags[aIdx+1]
				pIdxFlags |= bitwiseFlags[pi+1]
			}

			if arrIdxFlags > 0 {
				level++

				var curIdx int
				arrOff, _ := ArrayEach(data[i:], func(value []byte, dataType ValueType, offset int, err error) {
					if arrIdxFlags&bitwiseFlags[curIdx+1] != 0 {
						for pi, p := range paths {
							if pIdxFlags&bitwiseFlags[pi+1] != 0 {
								aIdx, _ := strconv.Atoi(p[level-1][1 : len(p[level-1])-1])

								if curIdx == aIdx {
									of := searchKeys(value, p[level:]...)

									pathsMatched++
									pathFlags |= bitwiseFlags[pi+1]

									if of != -1 {
										v, dt, _, e := Get(value[of:])
										cb(pi, v, dt, e)
									}
								}
							}
						}
					}

					curIdx += 1
				})

				if pathsMatched == len(paths) {
					return i
				}

				i += arrOff - 1
			} else {
				// Do not search for keys inside arrays
				if arraySkip := blockEnd(data[i:], '[', ']'); arraySkip == -1 {
					return -1
				} else {
					i += arraySkip - 1
				}
			}
		case ']':
			level--
		}

		i++
	}

	return -1
}

// Data types available in valid JSON data.
type ValueType int

const (
	NotExist = ValueType(iota)
	String
	Number
	Object
	Array
	Boolean
	Null
	Unknown
)

func (vt ValueType) String() string {
	switch vt {
	case NotExist:
		return "non-existent"
	case String:
		return "string"
	case Number:
		return "number"
	case Object:
		return "object"
	case Array:
		return "array"
	case Boolean:
		return "boolean"
	case Null:
		return "null"
	default:
		return "unknown"
	}
}

var (
	trueLiteral  = []byte("true")
	falseLiteral = []byte("false")
	nullLiteral  = []byte("null")
)

func createInsertComponent(keys []string, setValue []byte, comma, object bool) []byte {
	var buffer bytes.Buffer
	if comma {
		buffer.WriteString(",")
	}
	if object {
		buffer.WriteString("{")
	}
	buffer.WriteString("\"")
	buffer.WriteString(keys[0])
	buffer.WriteString("\":")
	for i := 1; i < len(keys); i++ {
		buffer.WriteString("{\"")
		buffer.WriteString(keys[i])
		buffer.WriteString("\":")
	}
	buffer.Write(setValue)
	buffer.WriteString(strings.Repeat("}", len(keys)-1))
	if object {
		buffer.WriteString("}")
	}
	return buffer.Bytes()
}

/*

Set - Receives existing data structure, path to set, and data to set at that key.

Returns:
`value` - modified byte array
`err` - On any parsing error

*/
func Set(data []byte, setValue []byte, keys ...string) (value []byte, err error) {
	// ensure keys are set
	if len(keys) == 0 {
		return nil, KeyPathNotFoundError
	}

	_, _, startOffset, endOffset, err := internalGet(data, keys...)
	if err != nil {
		if err != KeyPathNotFoundError {
			// problem parsing the data
			return []byte{}, err
		}
		// full path doesnt exist
		// does any subpath exist?
		var depth int
		for i := range keys {
			_, _, start, end, sErr := internalGet(data, keys[:i+1]...)
			if sErr != nil {
				break
			} else {
				endOffset = end
				startOffset = start
				depth++
			}
		}
		comma := true
		object := false
		if endOffset == -1 {
			firstToken := nextToken(data)
			// We can't set a top-level key if data isn't an object
			if len(data) == 0 || data[firstToken] != '{' {
				return nil, KeyPathNotFoundError
			}
			// Don't need a comma if the input is an empty object
			secondToken := firstToken + 1 + nextToken(data[firstToken+1:])
			if data[secondToken] == '}' {
				comma = false
			}
			// Set the top level key at the end (accounting for any trailing whitespace)
			// This assumes last token is valid like '}', could check and return error
			endOffset = lastToken(data)
		}
		depthOffset := endOffset
		if depth != 0 {
			// if subpath is a non-empty object, add to it
			if data[startOffset] == '{' && data[startOffset+1+nextToken(data[startOffset+1:])]!='}' {
				depthOffset--
				startOffset = depthOffset
			// otherwise, over-write it with a new object
			} else {
				comma = false
				object = true
			}
		} else {
			startOffset = depthOffset
		}
		value = append(data[:startOffset], append(createInsertComponent(keys[depth:], setValue, comma, object), data[depthOffset:]...)...)
	} else {
		// path currently exists
		startComponent := data[:startOffset]
		endComponent := data[endOffset:]

		value = make([]byte, len(startComponent)+len(endComponent)+len(setValue))
		newEndOffset := startOffset + len(setValue)
		copy(value[0:startOffset], startComponent)
		copy(value[startOffset:newEndOffset], setValue)
		copy(value[newEndOffset:], endComponent)
	}
	return value, nil
}

func getType(data []byte, offset int) ([]byte, ValueType, int, error) {
	var dataType ValueType
	endOffset := offset

	// if string value
	if data[offset] == '"' {
		dataType = String
		if idx, _ := stringEnd(data[offset+1:]); idx != -1 {
			endOffset += idx + 1
		} else {
			return []byte{}, dataType, offset, MalformedStringError
		}
	} else if data[offset] == '[' { // if array value
		dataType = Array
		// break label, for stopping nested loops
		endOffset = blockEnd(data[offset:], '[', ']')

		if endOffset == -1 {
			return []byte{}, dataType, offset, MalformedArrayError
		}

		endOffset += offset
	} else if data[offset] == '{' { // if object value
		dataType = Object
		// break label, for stopping nested loops
		endOffset = blockEnd(data[offset:], '{', '}')

		if endOffset == -1 {
			return []byte{}, dataType, offset, MalformedObjectError
		}

		endOffset += offset
	} else {
		// Number, Boolean or None
		end := tokenEnd(data[endOffset:])

		if end == -1 {
			return nil, dataType, offset, MalformedValueError
		}

		value := data[offset : endOffset+end]

		switch data[offset] {
		case 't', 'f': // true or false
			if bytes.Equal(value, trueLiteral) || bytes.Equal(value, falseLiteral) {
				dataType = Boolean
			} else {
				return nil, Unknown, offset, UnknownValueTypeError
			}
		case 'u', 'n': // undefined or null
			if bytes.Equal(value, nullLiteral) {
				dataType = Null
			} else {
				return nil, Unknown, offset, UnknownValueTypeError
			}
		case '0', '1', '2', '3', '4', '5', '6', '7', '8', '9', '-':
			dataType = Number
		default:
			return nil, Unknown, offset, UnknownValueTypeError
		}

		endOffset += end
	}
	return data[offset:endOffset], dataType, endOffset, nil
}

/*
Get - Receives data structure, and key path to extract value from.

Returns:
`value` - Pointer to original data structure containing key value, or just empty slice if nothing found or error
`dataType` -    Can be: `NotExist`, `String`, `Number`, `Object`, `Array`, `Boolean` or `Null`
`offset` - Offset from provided data structure where key value ends. Used mostly internally, for example for `ArrayEach` helper.
`err` - If key not found or any other parsing issue it should return error. If key not found it also sets `dataType` to `NotExist`

Accept multiple keys to specify path to JSON value (in case of quering nested structures).
If no keys provided it will try to extract closest JSON value (simple ones or object/array), useful for reading streams or arrays, see `ArrayEach` implementation.
*/
func Get(data []byte, keys ...string) (value []byte, dataType ValueType, offset int, err error) {
	a, b, _, d, e := internalGet(data, keys...)
	return a, b, d, e
}

func internalGet(data []byte, keys ...string) (value []byte, dataType ValueType, offset, endOffset int, err error) {
	if len(keys) > 0 {
		if offset = searchKeys(data, keys...); offset == -1 {
			return []byte{}, NotExist, -1, -1, KeyPathNotFoundError
		}
	}

	// Go to closest value
	nO := nextToken(data[offset:])
	if nO == -1 {
		return []byte{}, NotExist, offset, -1, MalformedJsonError
	}

	offset += nO
	value, dataType, endOffset, err = getType(data, offset)
	if err != nil {
		return value, dataType, offset, endOffset, err
	}

	// Strip quotes from string values
	if dataType == String {
		value = value[1 : len(value)-1]
	}

<<<<<<< HEAD
	if dataType == Null {
		value = []byte{}
	}

	return value, dataType, offset, endOffset, nil
=======
	return value, dataType, endOffset, nil
>>>>>>> ee118581
}

// ArrayEach is used when iterating arrays, accepts a callback function with the same return arguments as `Get`.
func ArrayEach(data []byte, cb func(value []byte, dataType ValueType, offset int, err error), keys ...string) (offset int, err error) {
	if len(data) == 0 {
		return -1, MalformedObjectError
	}

	offset = 1

	if len(keys) > 0 {
		if offset = searchKeys(data, keys...); offset == -1 {
			return offset, KeyPathNotFoundError
		}

		// Go to closest value
		nO := nextToken(data[offset:])
		if nO == -1 {
			return offset, MalformedJsonError
		}

		offset += nO

		if data[offset] != '[' {
			return offset, MalformedArrayError
		}

		offset++
	}

	nO := nextToken(data[offset:])
	if nO == -1 {
		return offset, MalformedJsonError
	}

	offset += nO

	if data[offset] == ']' {
		return offset, nil
	}

	for true {
		v, t, o, e := Get(data[offset:])

		if e != nil {
			return offset, e
		}

		if o == 0 {
			break
		}

		if t != NotExist {
			cb(v, t, offset+o-len(v), e)
		}

		if e != nil {
			break
		}

		offset += o

		skipToToken := nextToken(data[offset:])
		if skipToToken == -1 {
			return offset, MalformedArrayError
		}
		offset += skipToToken

		if data[offset] == ']' {
			break
		}

		if data[offset] != ',' {
			return offset, MalformedArrayError
		}

		offset++
	}

	return offset, nil
}

// ObjectEach iterates over the key-value pairs of a JSON object, invoking a given callback for each such entry
func ObjectEach(data []byte, callback func(key []byte, value []byte, dataType ValueType, offset int) error, keys ...string) (err error) {
	var stackbuf [unescapeStackBufSize]byte // stack-allocated array for allocation-free unescaping of small strings
	offset := 0

	// Descend to the desired key, if requested
	if len(keys) > 0 {
		if off := searchKeys(data, keys...); off == -1 {
			return KeyPathNotFoundError
		} else {
			offset = off
		}
	}

	// Validate and skip past opening brace
	if off := nextToken(data[offset:]); off == -1 {
		return MalformedObjectError
	} else if offset += off; data[offset] != '{' {
		return MalformedObjectError
	} else {
		offset++
	}

	// Skip to the first token inside the object, or stop if we find the ending brace
	if off := nextToken(data[offset:]); off == -1 {
		return MalformedJsonError
	} else if offset += off; data[offset] == '}' {
		return nil
	}

	// Loop pre-condition: data[offset] points to what should be either the next entry's key, or the closing brace (if it's anything else, the JSON is malformed)
	for offset < len(data) {
		// Step 1: find the next key
		var key []byte

		// Check what the the next token is: start of string, end of object, or something else (error)
		switch data[offset] {
		case '"':
			offset++ // accept as string and skip opening quote
		case '}':
			return nil // we found the end of the object; stop and return success
		default:
			return MalformedObjectError
		}

		// Find the end of the key string
		var keyEscaped bool
		if off, esc := stringEnd(data[offset:]); off == -1 {
			return MalformedJsonError
		} else {
			key, keyEscaped = data[offset:offset+off-1], esc
			offset += off
		}

		// Unescape the string if needed
		if keyEscaped {
			if keyUnescaped, err := Unescape(key, stackbuf[:]); err != nil {
				return MalformedStringEscapeError
			} else {
				key = keyUnescaped
			}
		}

		// Step 2: skip the colon
		if off := nextToken(data[offset:]); off == -1 {
			return MalformedJsonError
		} else if offset += off; data[offset] != ':' {
			return MalformedJsonError
		} else {
			offset++
		}

		// Step 3: find the associated value, then invoke the callback
		if value, valueType, off, err := Get(data[offset:]); err != nil {
			return err
		} else if err := callback(key, value, valueType, offset+off); err != nil { // Invoke the callback here!
			return err
		} else {
			offset += off
		}

		// Step 4: skip over the next comma to the following token, or stop if we hit the ending brace
		if off := nextToken(data[offset:]); off == -1 {
			return MalformedArrayError
		} else {
			offset += off
			switch data[offset] {
			case '}':
				return nil // Stop if we hit the close brace
			case ',':
				offset++ // Ignore the comma
			default:
				return MalformedObjectError
			}
		}

		// Skip to the next token after the comma
		if off := nextToken(data[offset:]); off == -1 {
			return MalformedArrayError
		} else {
			offset += off
		}
	}

	return MalformedObjectError // we shouldn't get here; it's expected that we will return via finding the ending brace
}

// GetUnsafeString returns the value retrieved by `Get`, use creates string without memory allocation by mapping string to slice memory. It does not handle escape symbols.
func GetUnsafeString(data []byte, keys ...string) (val string, err error) {
	v, _, _, e := Get(data, keys...)

	if e != nil {
		return "", e
	}

	return bytesToString(&v), nil
}

// GetString returns the value retrieved by `Get`, cast to a string if possible, trying to properly handle escape and utf8 symbols
// If key data type do not match, it will return an error.
func GetString(data []byte, keys ...string) (val string, err error) {
	v, t, _, e := Get(data, keys...)

	if e != nil {
		return "", e
	}

	if t != String {
		return "", fmt.Errorf("Value is not a string: %s", string(v))
	}

	// If no escapes return raw conten
	if bytes.IndexByte(v, '\\') == -1 {
		return string(v), nil
	}

	return ParseString(v)
}

// GetFloat returns the value retrieved by `Get`, cast to a float64 if possible.
// The offset is the same as in `Get`.
// If key data type do not match, it will return an error.
func GetFloat(data []byte, keys ...string) (val float64, err error) {
	v, t, _, e := Get(data, keys...)

	if e != nil {
		return 0, e
	}

	if t != Number {
		return 0, fmt.Errorf("Value is not a number: %s", string(v))
	}

	return ParseFloat(v)
}

// GetInt returns the value retrieved by `Get`, cast to a int64 if possible.
// If key data type do not match, it will return an error.
func GetInt(data []byte, keys ...string) (val int64, err error) {
	v, t, _, e := Get(data, keys...)

	if e != nil {
		return 0, e
	}

	if t != Number {
		return 0, fmt.Errorf("Value is not a number: %s", string(v))
	}

	return ParseInt(v)
}

// GetBoolean returns the value retrieved by `Get`, cast to a bool if possible.
// The offset is the same as in `Get`.
// If key data type do not match, it will return error.
func GetBoolean(data []byte, keys ...string) (val bool, err error) {
	v, t, _, e := Get(data, keys...)

	if e != nil {
		return false, e
	}

	if t != Boolean {
		return false, fmt.Errorf("Value is not a boolean: %s", string(v))
	}

	return ParseBoolean(v)
}

// ParseBoolean parses a Boolean ValueType into a Go bool (not particularly useful, but here for completeness)
func ParseBoolean(b []byte) (bool, error) {
	switch {
	case bytes.Equal(b, trueLiteral):
		return true, nil
	case bytes.Equal(b, falseLiteral):
		return false, nil
	default:
		return false, MalformedValueError
	}
}

// ParseString parses a String ValueType into a Go string (the main parsing work is unescaping the JSON string)
func ParseString(b []byte) (string, error) {
	var stackbuf [unescapeStackBufSize]byte // stack-allocated array for allocation-free unescaping of small strings
	if bU, err := Unescape(b, stackbuf[:]); err != nil {
		return "", MalformedValueError
	} else {
		return string(bU), nil
	}
}

// ParseNumber parses a Number ValueType into a Go float64
func ParseFloat(b []byte) (float64, error) {
	if v, err := parseFloat(&b); err != nil {
		return 0, MalformedValueError
	} else {
		return v, nil
	}
}

// ParseInt parses a Number ValueType into a Go int64
func ParseInt(b []byte) (int64, error) {
	if v, ok := parseInt(b); !ok {
		return 0, MalformedValueError
	} else {
		return v, nil
	}
}<|MERGE_RESOLUTION|>--- conflicted
+++ resolved
@@ -686,15 +686,7 @@
 		value = value[1 : len(value)-1]
 	}
 
-<<<<<<< HEAD
-	if dataType == Null {
-		value = []byte{}
-	}
-
 	return value, dataType, offset, endOffset, nil
-=======
-	return value, dataType, endOffset, nil
->>>>>>> ee118581
 }
 
 // ArrayEach is used when iterating arrays, accepts a callback function with the same return arguments as `Get`.
