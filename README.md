# Alternative JSON parser for Go (so far fastest)

<<<<<<< HEAD
It does not require you to know structure of payload (eg. create structs), and allows accessing fields by providing path to them. So far it is the fastest JSON parser for Go, and it is up to **9 times faster** then standard `encoding/json` package (depending on payload size and usage), and almost **do not allocate any memory**, see benchmarks below.
=======
It does not require you to know the structure of the payload (eg. create structs), and allows accessing fields by providing the path to them. So far it is the fastest JSON parser for Go, and it is 3-9 times faster then standard `encoding/json` package (depending on payload size and usage), allocates almost no memory. See benchmarks below.
>>>>>>> 6386d4b8

## Rationale
Originally I made this for a project that relies on a lot of 3rd party APIs that can be unpredictable and complex.
I love simplicity and prefer to avoid external dependecies. `encoding/json` requires you to know exactly your data structures, or if you prefer to use `map[string]interface{}` instead, it will be very slow and hard to manage.
I investigated what's on the market and found that most of libraries are just wrappers around `encoding/json`, the only package that had its own parser is `ffjson` (and it is awesome), but it still requires you to create data structures.
Let's be honest, JSON is not the hardest format to parse, so i wrote one that focuses on simplicity and performance.

## Example
For the given JSON our goal is to extract the user's full name, number of github followers and avatar.

```go
import "github.com/buger/jsonparser"

...

data := []byte(`{
  "person": {
    "name": {
      "first": "Leonid",
      "last": "Bugaev",
      "fullName": "Leonid Bugaev"
    },
    "github": {
      "handle": "buger",
      "followers": 109
    },
    "avatars": [
      { "url": "https://avatars1.githubusercontent.com/u/14009?v=3&s=460", "type": "thumbnail" }
    ]
  },
  "company": {
    "name": "Acme"
  }
}`)

// Extracting person variable for caching reasons
// Since we have to fetch more keys from it, and do not want parser to analyze whole record each time
person, _, _, _ := jsonparser.Get(data, "person")

// You can specify key path by providing arguments to Get function
jsonparser.Get(data, "name", "fullName")

// There is `GetNumber` and `GetBoolean` helpers if you exactly know key data type
jsonparser.GetNumber(person, "github", "followers")

// When you try to get object, it will return you []byte slice pointer to data containing it
// In `company` it will be `{"name": "Acme"}`
jsonparser.Get(data, "company")

// If the key doesn't exist it will throw an error
size := 0
if value, _, err := jsonparser.GetNumber(data, "company", "size"); err != nil {
  size = value
}

// Get always returns a byte sequence containing key value, if it is array, object or simple value
// You can use `ArrayEach` helper to iterate items
// Underneath it just calls `Get` until it can't find the next item
arr, _, _, _ := jsonparser.Get(person, "gravatar", "avatars")
jsonparser.ArrayEach(arr, func(value []byte, dataType int, offset int, err error) {
	fmt.Println(jsonparser.Get(value, "url"))
})
```

## Reference

Library API is really simple. You just need the `Get` method to perform any operation. The rest is just helpers around it.

You also can view API at [godoc.org](https://godoc.org/github.com/buger/jsonparser)


### **`Get`**
```
func Get(data []byte, keys ...string) (value []byte, dataType int, offset int, err error)
```
Receives data structure, and key path to extract value from.

Returns:
* `value` - Pointer to original data structure containing key value, or just empty slice if nothing found or error
* `dataType` - 	Can be: `NotExist`, `String`, `Number`, `Object`, `Array`, `Boolean` or `Null`
* `offset` - Offset from provided data structure where key value ends. Used mostly internally, for example for `ArrayEach` helper.
* `err` - If the key is not found or any other parsing issue, it should return error. If key not found it also sets `dataType` to `NotExist`

Accepts multiple keys to specify path to JSON value (in case of quering nested structures).
If no keys are provided it will try to extract the closest JSON value (simple ones or object/array), useful for reading streams or arrays, see `ArrayEach` implementation.

### **`GetBoolean`** and **`GetNumber`**
```
func GetBoolean(data []byte, keys ...string) (val bool, offset int, err error)

func GetNumber(data []byte, keys ...string) (val float64, offset int, err error)
```
If you know the key type, you can use the helpers above. Returns same arguments as `Get` except `dataType`.
If key data type do not match, it will return error.

### **`ArrayEach`**
```
func ArrayEach(data []byte, cb func(value []byte, dataType int, offset int, err error))
```
Needed for iterating arrays, accepts a callback function with the same return arguments as `Get`.
Expects to receive array data structure (you need to `Get` it first). See example above.
Underneath it just calls `Get` without arguments until it can't find next item.


## What makes it so fast?
* It does not rely on `encoding/json`, `reflection` or `interface{}`, the only real package dependency is `bytes`.
* Operates with JSON payload on byte level, providing you pointers to the original data structure: no memory allocation.
* No automatic type conversions, by default everything is a []byte, but it provides you value type, so you can convert by yourself (there is few helpers included).


## Benchmarks

There are 3 benchmark types, trying to simulate real-life usage for small, medium and large JSON payloads.
For each metric, the lower value is better. Values better than standard encoding/json marked as bold text.

Compared libraries:
* https://golang.org/pkg/encoding/json
* https://github.com/Jeffail/gabs
* https://github.com/bitly/go-simplejson
* https://github.com/antonholmquist/jason
* https://github.com/pquerna/ffjson
* https://github.com/buger/jsonparser

#### TLDR
If you want to skip next sections, the winner is `jsonparser` (obviously benchmarks are biased :smirk:).
It is 3-9 times faster then standard `encoding/json` package (depending on payload size and usage), and almost infinitely (literally) better in memory consumption because it operates with data on byte level, and provide direct slice pointers.
The few allocations you see in benchmarks happen because of type conversions.

`ffjson` comes in second place, and looks really amazing considering that it is almost drop-in replacement for `encoding/json`.


#### Small payload

Each test processes 190 bytes of http log as a JSON record.
It should read multiple fields.
https://github.com/buger/jsonparser/blob/master/benchmark/benchmark_small_payload_test.go

| Library | time/op | bytes/op | allocs/op |
| --- | --- | --- | --- | --- |
| encoding/json struct | 6173 | 880 | 18 |
| encoding/json interface{} | 7901 | 1521 | 38|
| Jeffail/gabs | 7836 | 1649 | 46 |
| bitly/go-simplejson | 8273 | 2241 | 36 |
| antonholmquist/jason | 20941 | 7237 | 101 |
| pquerna/ffjson | **3163** | **624** | **15** |
| buger/jsonparser | **714** | **4** | **2** |

Winners are ffjson and jsonparser, where jsonparser is 8.6x faster then encoding/json and 4.4x faster then ffjson.
If you look at memory allocation, jsonparser has no rivals, as it makes no data copy and operates with raw []byte structures and pointers to it.

#### Medium payload

Each test processes a 2.4kb JSON record (based on Clearbit API).
It should read multiple nested fields and 1 array.

https://github.com/buger/jsonparser/blob/master/benchmark/benchmark_medium_payload_test.go

| Library | time/op | bytes/op | allocs/op |
| --- | --- | --- | --- | --- |
| encoding/json struct | 53251 | 1336 | 29 |
| encoding/json interface{} | 60781 | 10627 | 215 |
| Jeffail/gabs | 71547 | 11202 | 235 |
| bitly/go-simplejson | 67865 | 17187 | 220 |
| antonholmquist/jason | 70964 | 19013 | 247 |
| pquerna/ffjson | **19634** | **856** | **20** |
| buger/jsonparser | **11442** | **18** | **2** |

The pattern that emerges is clear: the difference between ffjson and jsonparser in CPU usage is smaller, but the memory consumption difference is growing.
gabs, go-simplejson and jason are based on encoding/json and map[string]interface{} and actually only helpers for unstructured JSON, their performance correlate with `encoding/json interface{}`, and they will skip next round.


#### Large payload

Each test processes a 24kb JSON record (based on Discourse API)
It should read 2 arrays, and for each item in array get a few fields.
Basically it means processing a full JSON file.

https://github.com/buger/jsonparser/blob/master/benchmark/benchmark_large_payload_test.go

| Library | time/op | bytes/op | allocs/op |
| --- | --- | --- | --- | --- |
| encoding/json struct | 602245 | 8273 | 307 |
| encoding/json interface{} | 941123 | 215433 | 3395 |
| pquerna/ffjson | **287151** | **7792** | **298** |
| buger/jsonparser | **193601** | **120** | **32** |

The same patterns as in the medium test appears. Both `ffjson` and `jsonparser` have their own parsing code, and does not depend on `encoding/json` or `interface{}`, thats one of the reasons why they are so fast.

## Questions and support

All bug-reports and suggestions should go though Github Issues.
If you have some private questions you can send them directly to me: leonsbox@gmail.com

## Contributing

1. Fork it
2. Create your feature branch (git checkout -b my-new-feature)
3. Commit your changes (git commit -am 'Added some feature')
4. Push to the branch (git push origin my-new-feature)
5. Create new Pull Request

## Development

All my development happens using Docker, and repo include some Make tasks to simplify development.

* `make build` - builds docker image, usually can be called only once
* `make test` - run tests
* `make fmt` - run go fmt
* `make bench` - run benchmarks (if you need to run only single benchmark modify `BENCHMARK` variable in make file)
* `make profile` - runs benchmark and generate 3 files-  `cpu.out`, `mem.mprof` and `benchmark.test` binary, which can be used for `go tool pprof`
* `make bash` - enter container (i use it for running `go tool pprof` above)<|MERGE_RESOLUTION|>--- conflicted
+++ resolved
@@ -1,10 +1,6 @@
 # Alternative JSON parser for Go (so far fastest)
 
-<<<<<<< HEAD
-It does not require you to know structure of payload (eg. create structs), and allows accessing fields by providing path to them. So far it is the fastest JSON parser for Go, and it is up to **9 times faster** then standard `encoding/json` package (depending on payload size and usage), and almost **do not allocate any memory**, see benchmarks below.
-=======
-It does not require you to know the structure of the payload (eg. create structs), and allows accessing fields by providing the path to them. So far it is the fastest JSON parser for Go, and it is 3-9 times faster then standard `encoding/json` package (depending on payload size and usage), allocates almost no memory. See benchmarks below.
->>>>>>> 6386d4b8
+It does not require you to know the structure of the payload (eg. create structs), and allows accessing fields by providing the path to them. So far it is the fastest JSON parser for Go, and it is **9 times faster** then standard `encoding/json` package (depending on payload size and usage), **allocates almost no memory**. See benchmarks below.
 
 ## Rationale
 Originally I made this for a project that relies on a lot of 3rd party APIs that can be unpredictable and complex.
